--- conflicted
+++ resolved
@@ -6,8 +6,5 @@
 from InputDialog import InputDialog
 from MatchDialog import MatchDialog
 from ScriptStatus import ScriptStatus
-<<<<<<< HEAD
 from TpoDialog import TpoDialog
-=======
-from ButtonList import ButtonList
->>>>>>> 5fbaa3e0
+from ButtonList import ButtonList