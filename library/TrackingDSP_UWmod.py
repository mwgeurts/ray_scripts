--- conflicted
+++ resolved
@@ -76,11 +76,8 @@
     zsize = plan.TreatmentCourse.TotalDose.InDoseGrid.VoxelSize.z
 
     if np.amax(pd_np) < rx:
-<<<<<<< HEAD
+        # TODO Shift to logging
         print('max = {}'.format(str(max(pd))))
-=======
-        print('max = {}'.format(str(max(pd)))
->>>>>>> c1db4744
         print('target = {}'.format(str(rx)))
         raise ValueError('max beam dose is too low')
 
