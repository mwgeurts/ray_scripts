--- conflicted
+++ resolved
@@ -2768,11 +2768,7 @@
             <JawMode>Dynamic</JawMode>
             <MaxDeliveryTime>600</MaxDeliveryTime>
             <MaxGantryPeriod>59</MaxGantryPeriod>
-<<<<<<< HEAD
-            <MaxDeliveryTimeFactor>6</MaxDeliveryTimeFactor>
-=======
             <MaxDeliveryTimeFactor></MaxDeliveryTimeFactor>
->>>>>>> fb2ffd58
         </beam>
     </beamset>
 </protocol>