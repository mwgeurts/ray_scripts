--- conflicted
+++ resolved
@@ -310,34 +310,20 @@
                 <weight>100</weight>
             </roi>
             <roi>
-<<<<<<< HEAD
                 <name>PTV_p_FFS_Eval</name>
-=======
-                <name>PTV1_Eval_</name>
->>>>>>> 60b91f68
                 <type>UD</type>
                 <dose units="%" roi="PTV_p_FFS">102.5</dose>
                 <weight>500</weight>
             </roi>
             <roi>
-<<<<<<< HEAD
                 <name>PTV_p_FFS_Eval</name>
                 <type dir="gt">DX</type>
                 <volume units="%" roi="PTV_p_FFS_Eval">98</volume>
-=======
-                <name>PTV1_Eval_</name>
-                <type dir="gt">DX</type>
-                <volume units="%" roi="PTV1_Eval_">98</volume>
->>>>>>> 60b91f68
                 <dose units="%" roi="PTV_p_FFS">102.5</dose>
                 <weight>750</weight>
             </roi>
             <roi>
-<<<<<<< HEAD
                 <name>PTV_p_FFS_Eval</name>
-=======
-                <name>PTV1_Eval_</name>
->>>>>>> 60b91f68
                 <type>Max</type>
                 <dose units="%" roi="PTV_p_FFS">105</dose>
                 <weight>2500</weight>
@@ -610,27 +596,6 @@
         <goals>
             <roi>
                 <name>PTV_p_HFS</name>
-<<<<<<< HEAD
-=======
-                <type>Min</type>
-                <dose units="%" roi="PTV_p_HFS">102.5</dose>
-                <weight>50</weight>
-            </roi>
-            <roi>
-                <name>PTV_p_HFS</name>
-                <type>UD</type>
-                <dose units="%" roi="PTV_p_HFS">102.5</dose>
-                <weight>50</weight>
-            </roi>
-            <roi>
-                <name>PTV_p_HFS</name>
-                <type>Max</type>
-                <dose units="%" roi="PTV_p_HFS">102.5</dose>
-                <weight>150</weight>
-            </roi>
-            <roi>
-                <name>PTV_p_HFS</name>
->>>>>>> 60b91f68
                 <type dir="ge">VX</type>
                 <volume units="%">95</volume>
                 <dose units="%" roi="PTV_p_HFS">100</dose>
@@ -856,7 +821,6 @@
                 <name>PTV_p_HFS</name>
                 <type>Min</type>
                 <dose units="%" roi="PTV_p_HFS">102.5</dose>
-<<<<<<< HEAD
                 <weight>50</weight>
             </roi>
             <roi>
@@ -864,9 +828,6 @@
                 <type>UD</type>
                 <dose units="%" roi="PTV_p_HFS">102.5</dose>
                 <weight>50</weight>
-=======
-                <weight>1000</weight>
->>>>>>> 60b91f68
             </roi>
             <roi>
                 <name>PTV_p_HFS</name>
@@ -882,7 +843,6 @@
                 <weight>750</weight>
             </roi>
             <roi>
-<<<<<<< HEAD
                 <name>PTV_p_HFS_Eval</name>
                 <type>UD</type>
                 <dose units="%" roi="PTV_p_HFS">102.5</dose>
@@ -890,22 +850,6 @@
             </roi>
             <roi>
                 <name>PTV_p_HFS_Eval</name>
-=======
-                <name>PTV1_Eval_</name>
-                <type dir="gt">DX</type>
-                <volume units="%" roi="PTV1_Eval_">98</volume>
-                <dose units="%" roi="PTV_p_HFS">102.5</dose>
-                <weight>750</weight>
-            </roi>
-            <roi>
-                <name>PTV1_Eval_</name>
-                <type>UD</type>
-                <dose units="%" roi="PTV_p_HFS">102.5</dose>
-                <weight>50</weight>
-            </roi>
-            <roi>
-                <name>PTV1_Eval_</name>
->>>>>>> 60b91f68
                 <type>Max</type>
                 <dose units="%" roi="PTV_p_HFS">105</dose>
                 <weight>3500</weight>
