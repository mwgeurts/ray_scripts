--- conflicted
+++ resolved
@@ -1084,44 +1084,9 @@
 
         connect.await_user_input(
             'Check the fusion alignment of the boney anatomy in the hips. Then continue script.')
-    do_this = True
-    if do_this:
-        load_normal_mbs(pd_hfs, pd_ffs)
-        # reset_primary_secondary(pd_ffs.exam, pd_hfs.exam)
-        # # TODO: CHECK FOR PLANNING STRUCTURES AND THEN ADD ANY MISSING
-        # # Loop through MBS rois, if present, pop.
-        # rois = [r.OfRoi.Name for r in pd_hfs.case.PatientModel.StructureSets[pd_hfs.exam.Name].RoiGeometries
-        #         if r.HasContours]
-        # logging.debug('Type of MBS_ROIS is {} '.format(type(MBS_ROIS)))
-        # mbs_list = [v for k, v in MBS_ROIS.items() if k not in rois]
-        # adapt_list = [k for k in MBS_ROIS.keys() if k not in rois]
-        # #
-        # # Begin making planning structures
-        # pd_hfs.case.PatientModel.MBSAutoInitializer(
-        #     MbsRois=mbs_list,
-        #     CreateNewRois=True,
-        #     Examination=pd_hfs.exam,
-        #     UseAtlasBasedInitialization=True)
-        # connect.await_user_input('Review placement of MBS structures')
-        #
-<<<<<<< HEAD
-        # pd_hfs.case.PatientModel.AdaptMbsMeshes(
-        #     Examination=pd_hfs.exam,
-        #     RoiNames=adapt_list,
-        #     CustomStatistics=None,
-        #     CustomSettings=None)
-        # # Loop through MBS rois, if present, pop.
-        # rois = [r.OfRoi.Name for r in pd_ffs.case.PatientModel.StructureSets[pd_ffs.exam.Name].RoiGeometries
-        #         if r.HasContours]
-        # mbs_list = [v for k, v in MBS_ROIS.items() if k not in rois]
-        # adapt_list = [k for k in MBS_ROIS.keys() if k not in rois]
-        # # Try a repeat on FFS
-        # pd_ffs.case.PatientModel.MBSAutoInitializer(
-        #     MbsRois=mbs_list,
-        #     CreateNewRois=False,
-        #     Examination=pd_ffs.exam,
-        #     UseAtlasBasedInitialization=True)
-=======
+        reset_primary_secondary(pd_ffs.exam, pd_hfs.exam)
+        # TODO: CHECK FOR PLANNING STRUCTURES AND THEN ADD ANY MISSING
+        #
         # Begin making planning structures
         pd_hfs.case.PatientModel.MBSAutoInitializer(
             MbsRois=MBS_ROIS,
@@ -1170,7 +1135,107 @@
                       r"Kidney_R"],
             CustomStatistics=None,
             CustomSettings=None)
->>>>>>> 60b91f68
+
+        connect.await_user_input('Check the MBS loaded structures on both exams.')
+        reset_primary_secondary(pd_ffs.exam, pd_hfs.exam)
+        #
+        # Build lung contours and avoidance on the HFS scan
+        make_lung_contours(pd_hfs, color=[192, 192, 192])
+        #
+        # Make skin subtraction
+        StructureOperations.make_wall(
+            wall="Avoid_Skin_PRV05",
+            sources=["ExternalClean"],
+            delta=0.5,
+            patient=pd_hfs.patient,
+            case=pd_hfs.case,
+            examination=pd_hfs.exam,
+            inner=True,
+            struct_type="Organ")
+        #
+        StructureOperations.make_wall(
+            wall="Avoid_Skin_PRV05",
+            sources=["ExternalClean"],
+            delta=0.5,
+            patient=pd_ffs.patient,
+            case=pd_ffs.case,
+            examination=pd_ffs.exam,
+            inner=True,
+            struct_type="Organ")
+
+        #
+        pd_hfs.case.PatientModel.CreateRoi(
+            Name="External_PRV10",
+            Color="255, 128, 0",
+            Type="IrradiatedVolume",
+            TissueName=None,
+            RbeCellTypeName=None,
+            RoiMaterial=None)
+        pd_hfs.case.PatientModel.RegionsOfInterest['External_PRV10'].SetMarginExpression(
+            SourceRoiName=EXTERNAL_NAME,
+            MarginSettings={'Type': "Expand",
+                            'Superior': 1.0,
+                            'Inferior': 1.0,
+                            'Anterior': 1.0,
+                            'Posterior': 1.0,
+                            'Right': 1.0,
+                            'Left': 1.0})
+        pd_hfs.case.PatientModel.RegionsOfInterest['External_PRV10'].UpdateDerivedGeometry(
+            Examination=pd_hfs.exam, Algorithm="Auto")
+
+        # TODO: Rename Sensibly
+        lower_point = find_junction_coords(pd_hfs)
+        place_poi(pd_hfs=pd_hfs, coord_hfs=lower_point)
+        # Get the rigid registration
+        hfs_to_ffs = pd_hfs.case.GetTransformForExaminations(
+            FromExamination=hfs_scan_name,
+            ToExamination=ffs_scan_name)
+        # Convert it to the transform dictionary
+        trans_h2f = convert_array_to_transform(hfs_to_ffs)
+        # Map the junction point
+        pd_hfs.case.MapPoiGeometriesRigidly(
+            PoiGeometryNames=[JUNCTION_POINT],
+            CreateNewPois=False,
+            ReferenceExaminationName=hfs_scan_name,
+            TargetExaminationNames=[ffs_scan_name],
+            Transformations=[trans_h2f])
+
+    do_this = False
+    if do_this:
+        load_normal_mbs(pd_hfs, pd_ffs)
+        # reset_primary_secondary(pd_ffs.exam, pd_hfs.exam)
+        # # TODO: CHECK FOR PLANNING STRUCTURES AND THEN ADD ANY MISSING
+        # # Loop through MBS rois, if present, pop.
+        # rois = [r.OfRoi.Name for r in pd_hfs.case.PatientModel.StructureSets[pd_hfs.exam.Name].RoiGeometries
+        #         if r.HasContours]
+        # logging.debug('Type of MBS_ROIS is {} '.format(type(MBS_ROIS)))
+        # mbs_list = [v for k, v in MBS_ROIS.items() if k not in rois]
+        # adapt_list = [k for k in MBS_ROIS.keys() if k not in rois]
+        # #
+        # # Begin making planning structures
+        # pd_hfs.case.PatientModel.MBSAutoInitializer(
+        #     MbsRois=mbs_list,
+        #     CreateNewRois=True,
+        #     Examination=pd_hfs.exam,
+        #     UseAtlasBasedInitialization=True)
+        # connect.await_user_input('Review placement of MBS structures')
+        #
+        # pd_hfs.case.PatientModel.AdaptMbsMeshes(
+        #     Examination=pd_hfs.exam,
+        #     RoiNames=adapt_list,
+        #     CustomStatistics=None,
+        #     CustomSettings=None)
+        # # Loop through MBS rois, if present, pop.
+        # rois = [r.OfRoi.Name for r in pd_ffs.case.PatientModel.StructureSets[pd_ffs.exam.Name].RoiGeometries
+        #         if r.HasContours]
+        # mbs_list = [v for k, v in MBS_ROIS.items() if k not in rois]
+        # adapt_list = [k for k in MBS_ROIS.keys() if k not in rois]
+        # # Try a repeat on FFS
+        # pd_ffs.case.PatientModel.MBSAutoInitializer(
+        #     MbsRois=mbs_list,
+        #     CreateNewRois=False,
+        #     Examination=pd_ffs.exam,
+        #     UseAtlasBasedInitialization=True)
 
     do_this = True
     if do_this:
