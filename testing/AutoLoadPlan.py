--- conflicted
+++ resolved
@@ -473,11 +473,8 @@
                 for k, v in row.Targets.iteritems():
                     dialog2_response[k] = v[0]
                     # Translation map: {dict} protocol_target_name:(plan_target_name, dose in Gy)
-<<<<<<< HEAD
                     translation_map[v[1]] = (k, float(v[0]) /100.)
-=======
-                    translation_map[v[1]][0] = (k, float(v[1]) /100.)
->>>>>>> 64ad6ded
+
                 ## dialog2_response = row.Targets
                 ## dialog1_response = {'number_of_targets': 2,
                 ##                     'generate_underdose': False,
