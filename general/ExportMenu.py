--- conflicted
+++ resolved
@@ -288,18 +288,12 @@
                                 (beta - iso_long) * 10.,
                                 (alpha + iso_vert) * 10.,  # ARIA imports in mm and displays in cm
                             ]
-<<<<<<< HEAD
-                        logging.debug('SRS/FSR table positions used {}'.format(t))
-                    except:
-                        logging.debug('Error setting table positions, default used {}'.format(t))
-=======
-                            logging.debug('Table positions updated to {}'.format(t))
+                        logging.debug('Table positions updated to {}'.format(t))
                     except:
                         logging.debug('Error in setting SRS/FSR table')
                         t = [0, 1000, 0]
                 else:
                     t = [0, 1000, 0]
->>>>>>> 60b91f68
                 # Create a reference point
                 create_reference_point = True
                 # Convert Block names
