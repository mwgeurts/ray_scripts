--- conflicted
+++ resolved
@@ -82,13 +82,8 @@
     if any(roi.OfRoi.Name == structure_name for roi in roi_list):
         if option == 'Delete':
             case.PatientModel.RegionsOfInterest[structure_name].DeleteRoi()
-<<<<<<< HEAD
             logging.warning("check_structure_exists: " +
                             structure_name + 'found - deleting and creating')
-=======
-            logging.warning('check_structure_exists: ' +
-                            structure_name + ' found - deleting and creating')
->>>>>>> 4a078ea0
         elif option == 'Check':
             connect.await_user_input(
                 'Contour {} Exists - Verify its accuracy and continue script'.format(structure_name))
@@ -605,8 +600,6 @@
                                      IsVisible=False)
         except:
             logging.debug("Structure: {} was not found".format(s))
-<<<<<<< HEAD
-=======
     # Exclude these from export
     case.PatientModel.ToggleExcludeFromExport(
         ExcludeFromExport=True,
@@ -621,7 +614,6 @@
     #            PointsofInterest=[])
     #    except:
     #        logging.warning('Unable to exclude {} from export'.format(roi_name))
->>>>>>> 4a078ea0
 
     if make_plan:
         try:
@@ -754,4 +746,4 @@
 
 
 if __name__ == '__main__':
-    main()
+    main()